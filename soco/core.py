--- conflicted
+++ resolved
@@ -22,7 +22,7 @@
 from .services import DeviceProperties, ContentDirectory
 from .services import RenderingControl, AVTransport
 from .exceptions import CannotCreateDIDLMetadata
-from .data_structures import ns_tag, get_ml_item, QueueableItem
+from .data_structures import get_ml_item, QueueableItem
 from .utils import really_unicode, really_utf8, camel_to_underscore
 
 LOGGER = logging.getLogger(__name__)
@@ -975,7 +975,6 @@
             out[camel_to_underscore(tag)] = int(response[tag])
 
         # Parse the results
-        #result_xml = XML.fromstring(really_utf8(dom.findtext('.//Result')))
         for container in dom:
             item = get_ml_item(container)
             # Append the item to the list
@@ -983,48 +982,13 @@
 
         return out
 
-<<<<<<< HEAD
     def add_to_queue(self, queueable_item):
         """ Adds a queueable item to the queue """
         if not isinstance(queueable_item, QueueableItem):
             raise TypeError('queueable_item must be an instance of '
                             'QueueableItem or sub classes')
-=======
-    @staticmethod
-    def __parse_container(container, tag_info):
-        """ Parse a container xml object """
-        # Get container attributes and add a few defaults
-        item = {'id': container.attrib['id'],
-                'parent_id': container.attrib['parentID'],
-                'restricted': (container.attrib['restricted'] == 'true'),
-                'res': None, 'protocol_info': None}
-
-        # Get information from tags in container
-        for name, namespace in tag_info:
-            keyname = camel_to_underscore(name)
-            item[keyname] = None  # Default value
-            found_text = container.findtext('.' + NS[namespace] + name)
-            if found_text is not None:
-                item[keyname] = found_text
-
-        # Turn track numbers into integers, if they are there
-        if item.get('original_track_number') is not None:
-            item['original_track_number'] = int(item['original_track_number'])
-
-        # The res tag is special and not there for folders searches
-        res = container.find('.' + NS[''] + 'res')
-        if res is not None:
-            item['res'] = res.text
-            item['protocol_info'] = res.attrib['protocolInfo']
-
-        return item
-
-    def add_to_queue(self, uri):
-        """ Adds a given track to the queue.
->>>>>>> b376a6c0
-
         try:
-            metadata = XML.tostring(queueable_item.get_didl_metadata())
+            metadata = XML.tostring(queueable_item.didl_metadata)
         except CannotCreateDIDLMetadata as exception:
             message = ('The queueable item could not be enqueued, because it '
                        'raised a CannotCreateDIDLMetadata exception with the '
