--- conflicted
+++ resolved
@@ -741,15 +741,9 @@
 
         zone_dict = self.topology[zone_name]
         zone_group = zone_dict['group']
-<<<<<<< HEAD
         for zone_value in self.topology.values():
             if zone_value['group'] == zone_group and zone_value['coordinator']:
                 return zone_value['ip']
-=======
-        for z, d in self.topology.iteritems():
-            if d['group'] == zone_group and d['coordinator']:
-                return d['ip']
->>>>>>> 074dafe5
 
         # Not Found
         return None
@@ -765,21 +759,14 @@
         if not self.topology or refresh:
             self.topology = {}
             response = requests.get('http://' + self.speaker_ip + ':1400/status/topology')
-<<<<<<< HEAD
-            dom = XML.fromstring(response.content)
-=======
             dom = XML.fromstring(really_utf8(response.content))
->>>>>>> 074dafe5
             for player in dom.find('ZonePlayers'):
                 if player.text not in self.topology:
                     self.topology[player.text] = {}
                 self.topology[player.text]['group'] = player.attrib.get('group')
                 self.topology[player.text]['uuid'] = player.attrib.get('uuid')
                 self.topology[player.text]['coordinator'] = (player.attrib.get('coordinator') == 'true')
-<<<<<<< HEAD
                 # Split the IP out of the URL returned in location - e.g. return '10.1.1.1' from 'http://10.1.1.1:1400/...'
-=======
->>>>>>> 074dafe5
                 self.topology[player.text]['ip'] = player.attrib.get('location').split('//')[1].split(':')[0]
 
     def get_speakers_ip(self, refresh=False):
