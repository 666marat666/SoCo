--- conflicted
+++ resolved
@@ -1,32 +1,24 @@
 # -*- coding: utf-8 -*-
-<<<<<<< HEAD
+# pylint: disable=C0302
 from __future__ import unicode_literals
+
+""" The core module contains SonosDiscovery and SoCo classes that implement
+the main entry to the SoCo functionality
+"""
 
 try:
     import xml.etree.cElementTree as XML
 except ImportError:
     import xml.etree.ElementTree as XML
-=======
-# pylint: disable=C0302
-
-""" The core module contains SonosDiscovery and SoCo classes that implement
-the main entry to the SoCo functionality
-"""
->>>>>>> 60f87ebb
-
-import xml.etree.cElementTree as XML
+
 import requests
 import select
 import socket
 import logging
 import traceback
 import re
-<<<<<<< HEAD
 
 from .utils import really_unicode, really_utf8, camel_to_underscore
-=======
-from soco.utils import really_utf8, camel_to_underscore
->>>>>>> 60f87ebb
 from .exceptions import SoCoException, UnknownSoCoException
 
 LOGGER = logging.getLogger(__name__)
@@ -48,12 +40,7 @@
     def get_speaker_ips(self):
         """ Get a list of ips for Sonos devices that can be controlled """
         speakers = []
-<<<<<<< HEAD
-
         self._sock.sendto(really_utf8(PLAYER_SEARCH), (MCAST_GRP, MCAST_PORT))
-=======
-        self._sock.sendto(PLAYER_SEARCH, (MCAST_GRP, MCAST_PORT))
->>>>>>> 60f87ebb
 
         while True:
             response, _, _ = select.select([self._sock], [], [], 1)
@@ -61,11 +48,7 @@
                 data, addr = self._sock.recvfrom(2048)
                 # Look for the model in parentheses in a line like this
                 # SERVER: Linux UPnP/1.0 Sonos/22.0-65180 (ZPS5)
-<<<<<<< HEAD
-                search = re.search(b'SERVER.*\((.*)\)', data)
-=======
-                search = re.search(r'SERVER.*\((.*)\)', data)
->>>>>>> 60f87ebb
+                search = re.search(rb'SERVER.*\((.*)\)', data)
                 try:
                     model = really_unicode(search.group(1))
                 except AttributeError:
@@ -173,11 +156,7 @@
         modes = ('NORMAL', 'SHUFFLE_NOREPEAT', 'SHUFFLE', 'REPEAT_ALL')
         playmode = playmode.upper()
         if not playmode in modes:
-<<<<<<< HEAD
-            raise KeyError("invalid play mode")
-=======
             raise KeyError('invalid play mode')
->>>>>>> 60f87ebb
 
         action = '"urn:schemas-upnp-org:service:AVTransport:1#SetPlayMode"'
         body = '''
@@ -304,14 +283,8 @@
         Raises SoCoException (or a subclass) upon errors.
 
         """
-<<<<<<< HEAD
-        import re
-        if not re.match(r'^[0-9][0-9]?:[0-9][0-9]:[0-9][0-9]$',timestamp):
-            raise ValueError("invalid timestamp, use HH:MM:SS format")
-=======
         if not re.match(r'^[0-9][0-9]?:[0-9][0-9]:[0-9][0-9]$', timestamp):
             raise ValueError('invalid timestamp, use HH:MM:SS format')
->>>>>>> 60f87ebb
 
         body = SEEK_TIMESTAMP_BODY_TEMPLATE.format(timestamp=timestamp)
         response = self.__send_command(TRANSPORT_ENDPOINT, SEEK_ACTION, body)
@@ -690,13 +663,6 @@
             album_art = metadata.findtext(
                 './/{urn:schemas-upnp-org:metadata-1-0/upnp/}albumArtURI')
             if album_art is not None:
-<<<<<<< HEAD
-                url = metadata.findtext('.//{urn:schemas-upnp-org:metadata-1-0/upnp/}albumArtURI')
-                if url.startswith(('http:', 'https:')):
-                    track['album_art'] = url
-                else:
-                    track['album_art'] = 'http://' + self.speaker_ip + ':1400' + url
-=======
                 url = metadata.findtext(
                     './/{urn:schemas-upnp-org:metadata-1-0/upnp/}albumArtURI')
                 if url.startswith(('http:', 'https:')):
@@ -704,7 +670,6 @@
                 else:
                     track['album_art'] = 'http://' + self.speaker_ip + ':1400'\
                         + url
->>>>>>> 60f87ebb
 
         return track
 
@@ -726,14 +691,9 @@
                                     ':1400/status/zp')
             dom = XML.fromstring(response.content)
 
-<<<<<<< HEAD
-        if (dom.findtext('.//ZoneName') != None):
-            self.speaker_info['zone_name'] = really_utf8(dom.findtext('.//ZoneName'))
-=======
         if dom.findtext('.//ZoneName') is not None:
             self.speaker_info['zone_name'] = \
                 really_utf8(dom.findtext('.//ZoneName'))
->>>>>>> 60f87ebb
             self.speaker_info['zone_icon'] = dom.findtext('.//ZoneIcon')
             self.speaker_info['uid'] = dom.findtext('.//LocalUID')
             self.speaker_info['serial_number'] = \
@@ -1220,16 +1180,10 @@
         }
 
         soap = SOAP_TEMPLATE.format(body=body)
-        request = requests.post('http://' + self.speaker_ip + ':1400' +
+        response = requests.post('http://' + self.speaker_ip + ':1400' +
                                 endpoint, data=soap, headers=headers)
 
-<<<<<<< HEAD
-        r = requests.post('http://' + self.speaker_ip + ':1400' + endpoint, data=soap, headers=headers)
-
-        return r.text
-=======
-        return request.content
->>>>>>> 60f87ebb
+        return response.text
 
     @staticmethod
     def __parse_error(response):
