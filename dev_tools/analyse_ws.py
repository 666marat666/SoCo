#!/usr/bin/env python
# -*- coding: utf-8 -*-
# pylint: disable=E0611

""" Script to analyse ws dumps """

import argparse
import os
import sys
PLATFORM = sys.platform.lower()
if PLATFORM == 'win32':
    import msvcrt
    COLOR = False
else:
    import tty
    import termios
    COLOR = True
import re
import codecs
import ConfigParser
import StringIO
try:
    import pygments
    from pygments.lexers import XmlLexer
    from pygments.formatters import TerminalFormatter
except ImportError:
    print 'Module "pygment" could not be imported. Please install it. Exiting!'
    sys.exit(100)
try:
    STDERR = sys.stderr
    sys.stderr = StringIO.StringIO()
    from scapy.all import rdpcap
    sys.stderr = STDERR
except ImportError:
    print 'Module "scapy" could not be imported. Please install it. Exiting!'
    sys.exit(101)
try:
    from lxml import etree
except ImportError:
    print 'Module "lxml" could not be imported. Please install it. Exiting!'
    sys.exit(102)
import subprocess

# Text bits that starts and ends the Sonos UPnP content
STARTS = ['<s:Envelope', '<e:propertyset']
ENDS = ['</s:Envelope>', '</e:propertyset>']


class AnalyzeWS(object):
<<<<<<< HEAD
    """ Class for analysis of WireShark dumps. Also shows the parts of the
    WireShark dumps syntax highlighted in the terminal and/or writes them to
    files and shows them in a browser.
    """
=======
    """ Class for analysis of WireShark dumps of Sonos communication """
>>>>>>> d4ea9223

    def __init__(self, args):
        self.messages = []
        self.args = args
        self.output_prefix = args.output_prefix
        try:
            with open('analyse_ws.ini') as file__:
                self.config = ConfigParser.ConfigParser()
                self.config.readfp(file__)
        except IOError:
            self.config = None

    def set_file(self, filename):
        """ Add a file to the captured content """
<<<<<<< HEAD
        # Use the file name as prefix if none is given
=======
        # Use the file as prefix if none is given
>>>>>>> d4ea9223
        if self.output_prefix is None:
            self.output_prefix = filename
        # Check if the file is present, since rdpcap will not do that
        if not (os.path.isfile(filename) and os.access(filename, os.R_OK)):
            print 'The file \'{0}\' is either not present or not readable. '\
                  'Exiting!'.format(filename)
            sys.exit(1)
        packets = rdpcap(filename)

        for packet in packets:
            # See if there is a field called load
            try:
                load = packet.getfieldval('load')
                # If there is a start in load
                if any([start in load for start in STARTS]):
                    self.messages.append(WSPart(load, self.args))
                    # and there is also an end
                    if any([end in load for end in ENDS]):
                        self.messages[-1].finalize_content()
                # If there is an end in load
                elif any([end in load for end in ENDS]):
<<<<<<< HEAD
                    # If there is an open WSPart
                    if len(self.messages) > 0 and not\
                            self.messages[-1].write_closed:
=======
                    # and there is an open WSPart
                    if len(self.messages) > 0 and\
                            self.messages[-1].write_closed is False:
>>>>>>> d4ea9223
                        self.messages[-1].add_content(load)
                        self.messages[-1].finalize_content()
                    # Ignore ends before start
                    else:
                        pass
                else:
<<<<<<< HEAD
                    # If there is an open WSPart
                    if len(self.messages) > 0 and not\
                            self.messages[-1].write_closed:
=======
                    # If there is an open WSPart, then continued content
                    if len(self.messages) > 0 and\
                            self.messages[-1].write_closed is False:
>>>>>>> d4ea9223
                        self.messages[-1].add_content(load)
                    # else ignore
                    else:
                        pass
            except AttributeError:
                pass
        if len(self.messages) > 0 and not self.messages[-1].write_closed:
            del self.messages[-1]

    def to_file_mode(self):
        """ To file mode """
        for index in range(len(self.messages)):
            self.__to_file(index)

    def __to_file(self, index):
        """ Write a single message to file """
        filename = self.__create_file_name(index)
        try:
            with codecs.open(filename, mode='w', encoding='utf-8') as file__:
                file__.write(self.messages[index].output)
        except IOError as excep:
            print 'Unable for open the file \'{0}\' for writing. The '\
                  'following exception was raised:'.format(filename)
            print excep
            print 'Exiting!'
            sys.exit(2)
        return filename

    def __create_file_name(self, index):
        """ Create the filename to save to """
        return '{0}_{1}.xml'.format(self.output_prefix, index)

    def to_browser_mode(self):
        """ To browser mode """
        for index in range(len(self.messages)):
            self.__to_browser(index)

    def __to_browser(self, index):
        """ Write a single message to file and open the file in a
        browser
        """
        filename = self.__to_file(index)
        try:
            command = self.config.get('General', 'browser_command')
        except (ConfigParser.NoOptionError, AttributeError):
            print 'Incorrect or missing .ini file. See --help.'
            sys.exit(5)
        command = str(command).format(filename)
        command_list = command.split(' ')
        try:
            subprocess.Popen(command_list, stdout=subprocess.PIPE,
                             stderr=subprocess.PIPE)
        except OSError:
            print 'Unable to execute the browsercommand:'
            print command
            print 'Exiting!'
            sys.exit(21)

    def interactive_mode(self):
        """ Interactive mode """
        position = 0
        action = None
        while action != 'q':
            self.__update_window(position)
            action = getch()
            if action == 'n':
                position = max(min(len(self.messages) - 1, position + 1), 0)
            elif action == 'p':
                position = max(min(len(self.messages) - 1, position - 1), 0)
            elif action == 'b':
                self.__to_browser(position)
            elif action == 'f':
                self.__to_file(position)

    def __update_window(self, position, status=''):
        """ Update the window with the menu and the new text """
        if PLATFORM == 'win32':
            # Defaulting to 80 on windows, better ideas are welcome, but the
            # solutions I found online are rather bulky
            width = 80
        else:
            _, width = os.popen('stty size', 'r').read().split()
            width = int(width)

        file_exists_label = 'FILE'
        if not os.path.exists(self.__create_file_name(position)):
            file_exists_label = ' ' * len(file_exists_label)
        # Clear the screen
        print '\x1b[2J\x1b[H'
        # Menu
        menu = ('(p)revious, (n)ext | (b)rowser | to (f)ile | {0} | (q)uit | '
<<<<<<< HEAD
                '{1}/{2} | {3}\n{4}\n').format(file_exists_label,
                                               position,
                                               len(self.messages) - 1,
                                               status, '-' * width)
=======
                '{1}/{2} | {3}\n{4}\n').\
            format(file_exists, position, len(self.messages) - 1,
                   status, '-' * width)
>>>>>>> d4ea9223
        print menu
        # Content
        content = self.messages[position].output.encode('utf-8')
        out = content
        if self.args.color:
            out = pygments.highlight(content, XmlLexer(), TerminalFormatter())
        print out


class WSPart(object):  # pylint: disable=R0902
    """ This class parses and represents a single Sonos UPnP message """

    def __init__(self, captured, args):
        self.external_inner_xml = args.external_inner_xml
        self.inner_xml = []
        self.body_formatted = u''
        self.output = u''
        self.write_closed = False
        # Analyze initial xml part
        try:
            raw_head, raw_body = captured.split('\r\n\r\n')
        except ValueError:
            raw_head = ''
            raw_body = captured
        # Get encoding
        search = re.search(r'.*charset="(.*)"', raw_head)
        try:
            self.encoding = search.group(1)
        except AttributeError:
            self.encoding = 'utf-8'
        # Decode the body
        self.head = raw_head.decode(self.encoding)
        self.body = raw_body.decode(self.encoding)

    def add_content(self, captured):
        """ Adds content to the main UPnP message """
        self.body += captured.decode(self.encoding)

    def finalize_content(self):
        """ Finalize the additons """
        self.write_closed = True
        self._init_xml()
        self._form_output()

    def _init_xml(self):
        """ Parse the present body as xml """
        tree = etree.fromstring(self.body)
        # Extract and replace inner DIDL xml in tags
        for text in tree.xpath('.//text()[contains(., "DIDL")]'):
            item = text.getparent()
            didl_tree = etree.fromstring(item.text)
            if self.external_inner_xml:
                item.text = 'DIDL_REPLACEMENT_{0}'.format(len(self.inner_xml))
                self.inner_xml.append(didl_tree)
            else:
                item.text = None
                item.append(didl_tree)

        # Extract and replace inner DIDL xml in properties in inner xml
        for inner_tree in self.inner_xml:
            for item in inner_tree.xpath('//*[contains(@val, "DIDL")]'):
                if self.external_inner_xml:
                    didl_tree = etree.fromstring(item.attrib['val'])
                    item.attrib['val'] = 'DIDL_REPLACEMENT_{0}'.\
                        format(len(self.inner_xml))
                    self.inner_xml.append(didl_tree)

        self.body_formatted = etree.tostring(tree, pretty_print=True).decode(
            self.encoding)

    def _form_output(self):
        """ Form the output """
        self.output = u''
        if self.external_inner_xml:
            self.output += u'<Dummy_tag_to_create_valid_xml_on_external_inner'\
                           '_xml>\n'
        self.output += u'<!-- BODY -->\n{0}'.format(self.body_formatted)

        if self.external_inner_xml:
            for number, didl in enumerate(self.inner_xml):
                self.output += u'\n<!-- DIDL_{0} -->\n{1}'.\
                    format(number, etree.tostring(didl, pretty_print=True))
            self.output += u'</Dummy_tag_to_create_valid_xml_on_external_'\
                           'inner_xml>'


def __build_option_parser():
    """ Build the option parser for this script """
    description = (
        'Tool to analyze Wireshark dumps of Sonos traffic.\n'
        '\n'
        'The files that are input to this script must be in the '
        'Wireshark/tcpdump/...-libpcap format, which can be exported from '
        'Wireshark.'
        '\n'
        'To use the open in browser mode, a configuration file must be '
        'written. It should be in the same directory as this script and have '
        'the "name analyse_ws.ini". An example of such a file is given below:'
        '[General]'
        'browser_command: epiphany {0}'
        '\n'
        'The browser command should be any command that opens a new tab in '
        'the program you wish to read the Wireshark dumps in.'
        )
    
    # 
    parser = \
        argparse.ArgumentParser(description=description,
                                formatter_class=argparse.RawTextHelpFormatter)
    parser.add_argument('file_', metavar='FILE', type=str, nargs=1,
                        help='the file to analyze')
    parser.add_argument('--output-prefix', type=str,
                        help='the output filename prefix to use')
    parser.add_argument('--to-file', action='store_const', const=True,
                        help='output xml to files', default=False)
    parser.add_argument('--disable-color', action='store_const', const=False,
                        help='disable color in interactive mode',
                        default=COLOR, dest='color')
    parser.add_argument('--enable-color', action='store_const', const=True,
                        help='disable color in interactive mode',
                        default=COLOR, dest='color')
    parser.add_argument('--to-browser', action='store_const', const=True,
                        help='output xml to browser, implies --to-file',
                        default=False)
    parser.add_argument('--external-inner-xml', action='store_const',
                        const=True, help='show the internal separately '
                        'encoded xml externally instead of re-integrating it',
                        default=False)
    return parser


def getch():
    """ Read a single character non-echoed and return it. Recipy from:
    http://code.activestate.com/recipes/
    134892-getch-like-unbuffered-character-reading-from-stdin/
    """
    filedescriptor = sys.stdin.fileno()
    old_settings = termios.tcgetattr(filedescriptor)
    if PLATFORM == 'win32':
        character = msvcrt.getch()
    else:
        try:
            tty.setraw(sys.stdin.fileno())
            character = sys.stdin.read(1)
        finally:
            termios.tcsetattr(filedescriptor, termios.TCSADRAIN, old_settings)
    return character


def main():
    """ Main method of the script """
    parser = __build_option_parser()
    args = parser.parse_args()
    analyze_ws = AnalyzeWS(args)
    try:
        analyze_ws.set_file(args.file_[0])
    except IOError:
        pass

    # Start the chosen mode
    if args.to_file or args.to_browser:
        analyze_ws.to_file_mode()
        if args.to_browser:
            analyze_ws.to_browser_mode()
    else:
        analyze_ws.interactive_mode()

if __name__ == '__main__':
    main()<|MERGE_RESOLUTION|>--- conflicted
+++ resolved
@@ -47,14 +47,10 @@
 
 
 class AnalyzeWS(object):
-<<<<<<< HEAD
     """ Class for analysis of WireShark dumps. Also shows the parts of the
     WireShark dumps syntax highlighted in the terminal and/or writes them to
     files and shows them in a browser.
     """
-=======
-    """ Class for analysis of WireShark dumps of Sonos communication """
->>>>>>> d4ea9223
 
     def __init__(self, args):
         self.messages = []
@@ -69,11 +65,7 @@
 
     def set_file(self, filename):
         """ Add a file to the captured content """
-<<<<<<< HEAD
         # Use the file name as prefix if none is given
-=======
-        # Use the file as prefix if none is given
->>>>>>> d4ea9223
         if self.output_prefix is None:
             self.output_prefix = filename
         # Check if the file is present, since rdpcap will not do that
@@ -95,30 +87,18 @@
                         self.messages[-1].finalize_content()
                 # If there is an end in load
                 elif any([end in load for end in ENDS]):
-<<<<<<< HEAD
                     # If there is an open WSPart
                     if len(self.messages) > 0 and not\
                             self.messages[-1].write_closed:
-=======
-                    # and there is an open WSPart
-                    if len(self.messages) > 0 and\
-                            self.messages[-1].write_closed is False:
->>>>>>> d4ea9223
                         self.messages[-1].add_content(load)
                         self.messages[-1].finalize_content()
                     # Ignore ends before start
                     else:
                         pass
                 else:
-<<<<<<< HEAD
                     # If there is an open WSPart
                     if len(self.messages) > 0 and not\
                             self.messages[-1].write_closed:
-=======
-                    # If there is an open WSPart, then continued content
-                    if len(self.messages) > 0 and\
-                            self.messages[-1].write_closed is False:
->>>>>>> d4ea9223
                         self.messages[-1].add_content(load)
                     # else ignore
                     else:
@@ -207,19 +187,19 @@
         if not os.path.exists(self.__create_file_name(position)):
             file_exists_label = ' ' * len(file_exists_label)
         # Clear the screen
-        print '\x1b[2J\x1b[H'
+        if PLATFORM == 'win32':
+            # Ugly hack until someone figures out a better way for Windows
+            # probably something with a cls command, but I cannot test it
+            for _ in range(50):
+                print
+        else:
+            print '\x1b[2J\x1b[H'  # Clear screen
         # Menu
         menu = ('(p)revious, (n)ext | (b)rowser | to (f)ile | {0} | (q)uit | '
-<<<<<<< HEAD
                 '{1}/{2} | {3}\n{4}\n').format(file_exists_label,
                                                position,
                                                len(self.messages) - 1,
                                                status, '-' * width)
-=======
-                '{1}/{2} | {3}\n{4}\n').\
-            format(file_exists, position, len(self.messages) - 1,
-                   status, '-' * width)
->>>>>>> d4ea9223
         print menu
         # Content
         content = self.messages[position].output.encode('utf-8')
@@ -312,20 +292,19 @@
         'Tool to analyze Wireshark dumps of Sonos traffic.\n'
         '\n'
         'The files that are input to this script must be in the '
-        'Wireshark/tcpdump/...-libpcap format, which can be exported from '
+        '"Wireshark/tcpdump/...-libpcap" format, which can be exported from '
         'Wireshark.'
         '\n'
-        'To use the open in browser mode, a configuration file must be '
+        'To use the open in browser function, a configuration file must be '
         'written. It should be in the same directory as this script and have '
-        'the "name analyse_ws.ini". An example of such a file is given below:'
-        '[General]'
-        'browser_command: epiphany {0}'
+        'the name "analyse_ws.ini". An example of such a file is given '
+        'below:\n'
+        '[General]\n'
+        'browser_command: epiphany\n'
         '\n'
         'The browser command should be any command that opens a new tab in '
-        'the program you wish to read the Wireshark dumps in.'
-        )
-    
-    # 
+        'the program you wish to read the Wireshark dumps in.')
+
     parser = \
         argparse.ArgumentParser(description=description,
                                 formatter_class=argparse.RawTextHelpFormatter)
