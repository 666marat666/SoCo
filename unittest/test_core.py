--- conflicted
+++ resolved
@@ -30,7 +30,7 @@
 
 
 ZGS = """<ZoneGroups>
-      <ZoneGroup Coordinator="RINCON_000XXX1400" ID="RINCON_000XXXX1400:0">
+      <ZoneGroup Coordinator="RINCON_000ZZZ1400" ID="RINCON_000ZZZ1400:0">
         <ZoneGroupMember
             BootSeq="33"
             Configuration="1"
@@ -68,44 +68,6 @@
 @pytest.yield_fixture
 def moco_zgs(moco):
     """A mock soco with zone group state"""
-<<<<<<< HEAD
-=======
-    ZGS = """<ZoneGroups>
-          <ZoneGroup Coordinator="RINCON_000ZZZ1400" ID="RINCON_000ZZZ1400:0">
-            <ZoneGroupMember
-                BootSeq="33"
-                Configuration="1"
-                Icon="x-rincon-roomicon:zoneextender"
-                Invisible="1"
-                IsZoneBridge="1"
-                Location="http://192.168.1.100:1400/xml/device_description.xml"
-                MinCompatibleVersion="22.0-00000"
-                SoftwareVersion="24.1-74200"
-                UUID="RINCON_000ZZZ1400"
-                ZoneName="BRIDGE"/>
-          </ZoneGroup>
-          <ZoneGroup Coordinator="RINCON_000XXX1400" ID="RINCON_000XXX1400:46">
-            <ZoneGroupMember
-                BootSeq="44"
-                Configuration="1"
-                Icon="x-rincon-roomicon:living"
-                Location="http://192.168.1.101:1400/xml/device_description.xml"
-                MinCompatibleVersion="22.0-00000"
-                SoftwareVersion="24.1-74200"
-                UUID="RINCON_000XXX1400"
-                ZoneName="Living Room"/>
-            <ZoneGroupMember
-                BootSeq="52"
-                Configuration="1"
-                Icon="x-rincon-roomicon:kitchen"
-                Location="http://192.168.1.102:1400/xml/device_description.xml"
-                MinCompatibleVersion="22.0-00000"
-                SoftwareVersion="24.1-74200"
-                UUID="RINCON_000YYY1400"
-                ZoneName="Kitchen"/>
-          </ZoneGroup>
-        </ZoneGroups>"""
->>>>>>> cb31b09e
     moco.zoneGroupTopology.GetZoneGroupState.return_value = {
         'ZoneGroupState': ZGS
     }
